import torch
import torch.nn as nn
import torch.nn.functional as F
from torch.distributions import Normal, Categorical
from torch.distributions.utils import broadcast_all
from typing import Optional, Dict, Any, List, Tuple
from src.model.utils import AttrDict, initialize_head


class GaussianHead(nn.Module):
    def __init__(
        self,
        dim_y: int,
        d_model: int,
        dim_feedforward: int,
        name: Optional[str] = None,
        bound_std: bool = True,
        std_min: float = 0.001, 
        **kwargs: Any
    ) -> None:
        
        super().__init__()
        self.bound_std = bound_std
        self.std_min = std_min
        self.name = name
        self.predictor = nn.Sequential(
            nn.Linear(d_model, dim_feedforward),
            nn.ReLU(),
            nn.Linear(dim_feedforward, dim_y * 2),
        )

    def forward(self, batch: Any, z_target: torch.Tensor, reduce_ll: bool = True, predict: bool = False, num_samples: int = 0) -> AttrDict:
        out = self.predictor(z_target)
        mean, raw_std = torch.chunk(out, 2, dim=-1)
        std = self.std_min + F.softplus(raw_std) if self.bound_std else torch.exp(raw_std)

        pred_tar = Normal(mean, std)
        outs = AttrDict()
        if predict:
            outs.mean = mean
            outs.scale = std
<<<<<<< HEAD
            outs.samples = pred_tar.sample((num_samples,)).movedim(0, 2)
            outs.tar_ll = pred_tar.log_prob(batch.yt).sum(-1)
            outs.losses = -outs.tar_ll
        else:
            outs.tar_ll = (
                pred_tar.log_prob(batch.yt).sum(-1).mean()
                if reduce_ll
                else pred_tar.log_prob(batch.yt).sum(-1)
            )
            outs.loss = -outs.tar_ll
=======
            # Sample from distribution and move first dimension (num_samples) to third position
            samples = pred_tar.sample((num_samples,)).movedim(0, 2)
            # Shape of samples is now [B, T, num_samples, dim_output]
            # If dim_output is 1, we should squeeze the last dimension to maintain original behavior
            if mean.size(-1) == 1:
                samples = samples.squeeze(-1)  # [B, T, num_samples]
            outs.samples = samples
        else:
            outs.tar_ll = pred_tar.log_prob(batch.yt).mean() if reduce_ll else pred_tar.log_prob(batch.yt)
            outs.loss = -(outs.tar_ll)
>>>>>>> 2650c6a3
        return outs


class MixtureGaussian(nn.Module):
    def __init__(
        self,
        dim_y: int,
        d_model: int,
        dim_feedforward: int,
        num_components: int,
        name: Optional[str] = None,
        trange: Optional[Tuple[float, float]] = None,
        single_head: bool = False,
        std_min: float = 1e-3,
        loss_latent_weight: float = 1.0,
        loss_data_weight: float = 1.0,
        discrete_index: Optional[List[int]] = None,
        bias_init: bool = True,
    ) -> None:
        
        super().__init__()
        self.name = name
        self.d_model = d_model
        self.dim_feedforward = dim_feedforward
        self.dim_y = dim_y
        self.single_head = single_head
        self.bias_init = bias_init
        self.discrete_index = discrete_index
        if discrete_index:
            self.class_head = nn.Sequential(
                nn.Linear(self.d_model, self.dim_feedforward),
                nn.ReLU(),
                nn.Linear(self.dim_feedforward, len(discrete_index)),
            )

        self.heads = initialize_head(d_model, dim_feedforward, dim_y, single_head, num_components)
        self.num_components = num_components

        if trange is None:
            max_range = 1.0
            min_range = -1.0
        else:
            min_range, max_range = tuple(trange)
        if bias_init:
            self.mean_global_bias = nn.Parameter(
                torch.linspace(min_range, max_range, num_components)
            )
            delta = (
                0.5 * (max_range - min_range) / (num_components - 1)
            )  # 1/2 *(max(range) - min(range)) / (num_components - 1)

            self.std_global_bias = nn.Parameter(
                torch.ones_like(self.mean_global_bias)
                * inverse_softplus(torch.tensor(delta))
            )
            self.weights_global_bias = nn.Parameter(torch.zeros(num_components))

        self.std_min = std_min
        self.loss_data_weight = loss_data_weight
        self.loss_latent_weight = loss_latent_weight

    def forward(self, batch: AttrDict, z_target: torch.Tensor, *, reduce_ll: bool = True, predict: bool = False,
                num_samples: int = 1000) -> AttrDict:
        # Iterate over each head to get their outputs
        if self.single_head:
            output = self.heads(z_target)
            if self.num_components == 1:
                raw_mean, raw_std = torch.chunk(output, 2, dim=-1)
                raw_weights = torch.ones_like(raw_mean)
            else:
                raw_mean, raw_std, raw_weights = torch.chunk(output, 3, dim=-1)
        else:
            outputs = [head(z_target) for head in self.heads]  # list of [B, T, dim_y * 3] * components
            raw_mean, raw_std, raw_weights = self._map_raw_output(outputs)

        # Adding bias terms
        mean, std, weights = self.add_bias(raw_mean, raw_std, raw_weights)
        
        # Getting dimensions
        B, T, C = mean.shape
        
        # Reshape parameters for each dimension
        # Instead of assuming 3 dimensions (RGB), make it work for any dim_y
        mean_reshaped = mean.reshape(B, T, self.num_components, self.dim_y)
        std_reshaped = std.reshape(B, T, self.num_components, self.dim_y)
        weights_reshaped = weights.reshape(B, T, self.num_components, self.dim_y)
        weights_reshaped = F.softmax(weights_reshaped, dim=2)  # Softmax over components dimension
        
        # Compute log-likelihood for each dimension
        tar_ll_dims = []
        for dim in range(self.dim_y):
            dim_ll = self.compute_ll(
                batch.yt[:,:,dim:dim+1],
                mean_reshaped[:,:,:,dim],
                std_reshaped[:,:,:,dim],
                weights_reshaped[:,:,:,dim]
            )
            tar_ll_dims.append(dim_ll)
        
        # Average log-likelihood across all dimensions
        tar_ll = sum(tar_ll_dims) / self.dim_y

        if self.discrete_index:
            output_d = self.class_head(z_target) # [B, T, num_classes]
            continuous_mask, discrete_mask = self.build_mask(
                batch
            )  # Mask [batch, num_target]
            # Compute discrete loss inputs
            output_permuted, discrete_labels, filtered_output_d = self._discrete(
                batch, output_d, discrete_mask
            )

            cross_entropy_loss = nn.CrossEntropyLoss(reduction="none")
            discrete_loss = cross_entropy_loss(output_permuted, discrete_labels)

            tar_ll = torch.where(
                discrete_mask, -discrete_loss, tar_ll
            )  # update log-likelihoods

        # Weighted loss
        latent_loss_mask = batch.xt[:, :, 0] > 1  # latents marker > 1
        data_loss_mask = ~latent_loss_mask
        loss = torch.zeros_like(tar_ll)
        loss[data_loss_mask] = -tar_ll[data_loss_mask] * self.loss_data_weight
        loss[latent_loss_mask] = -tar_ll[latent_loss_mask] * self.loss_latent_weight

        if reduce_ll:
            loss = loss.mean()
            tar_ll = tar_ll.mean()

        outs = AttrDict()

        if predict:
            samples, median, q1, q3 = self.predict_out(mean_reshaped, std_reshaped, weights_reshaped, batch, num_samples)
            outs.samples = samples
            # [BxT, num_samples] -> [B, T, 1]
            outs.mean = samples.mean(dim=2, keepdim=False)  # sample mean
            outs.median = median
            outs.q1 = q1
            outs.q3 = q3

            # also outputs params
            outs.mixture_means = mean
            outs.mixture_stds = std
            outs.mixture_weights = weights

            if self.discrete_index:
                outs.output_permuted = output_permuted
                outs.logits = filtered_output_d
                outs.discrete_labels = discrete_labels
                outs.discrete_mask = discrete_mask
                outs.continuous_mask = continuous_mask

<<<<<<< HEAD
            outs.losses = -log_probs

=======
>>>>>>> 2650c6a3
        outs.loss = loss  # weighted negative log-likelihood
        outs.tar_ll = tar_ll  # log-likelihood
        return outs

    def add_bias(self, raw_mean: torch.Tensor, raw_std: torch.Tensor, raw_weights: torch.Tensor) -> Tuple[torch.Tensor, torch.Tensor, torch.Tensor]:
        if self.bias_init:
            mean = raw_mean + self.mean_global_bias
            std = F.softplus(raw_std + self.std_global_bias) + self.std_min
            weights = F.softmax(raw_weights + self.weights_global_bias, dim=-1)
        else:
            mean = raw_mean
            std = F.softplus(raw_std) + self.std_min
            weights = F.softmax(raw_weights, dim=-1)
        return mean, std, raw_weights

    @staticmethod
    def compute_ll(value: torch.Tensor, means: torch.Tensor, stds: torch.Tensor, weights: torch.Tensor) -> torch.Tensor:
        """
        Computes log-likelihood loss for a Gaussian mixture model.

        Parameters:
        - value (Tensor): Observed values. Shape: [B, Target, 1]
        - means (Tensor): Gaussian means. Shape: [B, Target, num_components]
        - stds (Tensor): Gaussian standard deviations. Shape: [B, Target, num_components]
        - weights (Tensor): Gaussian mixing weights. Shape: [B, Target, num_components]

        Returns:
        - Tensor: Computed loss. Shape: [B, Target]
        """
        components = Normal(means, stds, validate_args=False)
        log_probs = components.log_prob(value)
        weighted_log_probs = log_probs + torch.log(weights)
        return torch.logsumexp(weighted_log_probs, dim=-1)
    
    def predict_out(self, mean: torch.Tensor, std: torch.Tensor, weights: torch.Tensor, batch: Any, num_samples: int = 1000) -> Tuple[torch.Tensor, torch.Tensor, torch.Tensor, torch.Tensor]:
        """
        Generate predictions for each dimension of the output.
        
        Parameters:
        - mean: Shape [B, T, num_components, dim_y]
        - std: Shape [B, T, num_components, dim_y]
        - weights: Shape [B, T, num_components, dim_y]
        - batch: Batch data
        - num_samples: Number of samples to generate
        
        Returns:
        - samples: Predicted samples with shape [B, T, num_samples] if dim_y=1 or [B, T, num_samples, dim_y] otherwise
        - median: Median values
        - q1: First quartile values
        - q3: Third quartile values
        """
        # Initialize tensor to store samples for each dimension
        all_samples = []
        
        # Generate samples for each dimension
        for dim in range(self.dim_y):
            samples_flattened = sample(
                mean[:,:,:,dim].view(-1, self.num_components),
                std[:,:,:,dim].view(-1, self.num_components),
                weights[:,:,:,dim].view(-1, self.num_components),
                num_sample=num_samples,
            )
            
            # Reshape the samples
            samples_dim = samples_flattened.view(
                batch.yt.shape[0], batch.yt.shape[1], num_samples
            )  # [BxT, num_samples] -> [B, T, num_samples]
            
            all_samples.append(samples_dim.unsqueeze(-1))
        
        # Concatenate samples from all dimensions
        samples = torch.cat(all_samples, dim=-1)  # [B, T, num_samples, dim_y]
        
        # Calculate quantiles
        q1 = torch.quantile(samples, 0.25, dim=2)
        median = torch.quantile(samples, 0.50, dim=2)
        q3 = torch.quantile(samples, 0.75, dim=2)
        
        # If dim_y is 1, remove the last dimension to maintain backward compatibility
        if self.dim_y == 1:
            samples = samples.squeeze(-1)  # [B, T, num_samples]
        
        return samples, median, q1, q3
    
    @staticmethod
    def _map_raw_output(outputs: List[torch.Tensor]) -> Tuple[torch.Tensor, torch.Tensor, torch.Tensor]:
        concatenated = torch.stack(outputs).movedim(0, -1).flatten(-2, -1) # [B, T, dim_y * 3 * components]
        raw_mean, raw_std, raw_weights = torch.chunk(concatenated, 3, dim=-1) # 3 x [B, T, components]
        return raw_mean, raw_std, raw_weights
    
    @staticmethod
    def _discrete(batch: Any, output_d: torch.Tensor, discrete_mask: torch.Tensor) -> Tuple[torch.Tensor, torch.Tensor, torch.Tensor]:
        """  
        Applies a discrete mask to the model's output tensors and modifies their dimensions to prepare 
        for cross-entropy loss computation.
        """
        filtered_output_d = output_d * discrete_mask.unsqueeze(-1).expand(
            output_d.shape
        )
        discrete_labels = (
            batch.yt * discrete_mask.unsqueeze(-1).expand(batch.yt.shape)
        ).long()

        output_permuted = filtered_output_d.permute(
            0, 2, 1
        )  # [B, num_classes, T] for CrossEntropyLoss

        # Get the last dimension for discrete labels - update this for different dimensions
        # Use a different approach if dim_y is variable
        last_dim_idx = -1
        return output_permuted, discrete_labels[:,:,last_dim_idx], filtered_output_d
    
    def build_mask(self, batch: AttrDict) -> Tuple[torch.Tensor, torch.Tensor]:
        """
        Generates binary masks for separating target data into discrete and continuous components.

        Parameters:
        - batch (attrdict): Data batch containing target values `yt` to be categorized.

        Returns [B, T]:
        - torch.Tensor: Mask for continuous data (binary tensor; `True` for continuous components).
        - torch.Tensor: Mask for discrete data (binary tensor; `True` for discrete components).

        Note:
        Assumes `batch.yt` contains values comparable to integers for discreteness detection.
        """
        device = "cuda" if torch.cuda.is_available() else "cpu"
        # List of discrete values
        discrete_values = torch.tensor(self.discrete_index, device=device)

        # For discrete labels, we need to decide which dimension to use
        # Here we assume the last dimension contains discrete values
        # This could be parameterized in the class init if needed
        mask_discrete = torch.isin(batch.yt[:,:,-1:], torch.tensor(discrete_values))
        continuous_mask = ~mask_discrete

        return continuous_mask.squeeze(-1), mask_discrete.squeeze(-1)

def sample(
    means: torch.Tensor, stds: torch.Tensor, weights: torch.Tensor, num_sample: int = 1000) -> torch.Tensor:
    # Sample component indices for each batch
    mixture_dists = Categorical(weights, validate_args=False)
    component_indices = mixture_dists.sample((num_sample,))  # Shape [num_samples, TxB]

    # Means and stds are of shape [BxT, num_components]
    # selects the means and stds for each sample based on mixture indices [num_samples, BxT, 1]
    selected_means = torch.gather(
        means.unsqueeze(0).expand(num_sample, -1, -1),
        2,
        component_indices.unsqueeze(-1),
    )
    selected_stds = torch.gather(
        stds.unsqueeze(0).expand(num_sample, -1, -1), 2, component_indices.unsqueeze(-1)
    )

    # Flatten to match the distribution requirements
    selected_means = selected_means.squeeze(-1)  # [num_samples, BxT]
    selected_stds = selected_stds.squeeze(-1)

    normal_dists = Normal(selected_means, selected_stds, validate_args=False)
    samples = normal_dists.sample()  # [num_samples, BxT]

    return samples.t()

def inverse_softplus(y: torch.Tensor) -> torch.Tensor:
<<<<<<< HEAD
    return torch.log(torch.special.expm1(y))


=======
    return torch.log(torch.special.expm1(y))
>>>>>>> 2650c6a3
<|MERGE_RESOLUTION|>--- conflicted
+++ resolved
@@ -39,18 +39,7 @@
         if predict:
             outs.mean = mean
             outs.scale = std
-<<<<<<< HEAD
-            outs.samples = pred_tar.sample((num_samples,)).movedim(0, 2)
-            outs.tar_ll = pred_tar.log_prob(batch.yt).sum(-1)
-            outs.losses = -outs.tar_ll
-        else:
-            outs.tar_ll = (
-                pred_tar.log_prob(batch.yt).sum(-1).mean()
-                if reduce_ll
-                else pred_tar.log_prob(batch.yt).sum(-1)
-            )
-            outs.loss = -outs.tar_ll
-=======
+
             # Sample from distribution and move first dimension (num_samples) to third position
             samples = pred_tar.sample((num_samples,)).movedim(0, 2)
             # Shape of samples is now [B, T, num_samples, dim_output]
@@ -58,10 +47,12 @@
             if mean.size(-1) == 1:
                 samples = samples.squeeze(-1)  # [B, T, num_samples]
             outs.samples = samples
+            outs.tar_ll = pred_tar.log_prob(batch.yt).sum(-1)
+            outs.losses = -outs.tar_ll
         else:
             outs.tar_ll = pred_tar.log_prob(batch.yt).mean() if reduce_ll else pred_tar.log_prob(batch.yt)
             outs.loss = -(outs.tar_ll)
->>>>>>> 2650c6a3
+
         return outs
 
 
@@ -215,11 +206,9 @@
                 outs.discrete_mask = discrete_mask
                 outs.continuous_mask = continuous_mask
 
-<<<<<<< HEAD
+
             outs.losses = -log_probs
 
-=======
->>>>>>> 2650c6a3
         outs.loss = loss  # weighted negative log-likelihood
         outs.tar_ll = tar_ll  # log-likelihood
         return outs
@@ -385,10 +374,5 @@
     return samples.t()
 
 def inverse_softplus(y: torch.Tensor) -> torch.Tensor:
-<<<<<<< HEAD
+
     return torch.log(torch.special.expm1(y))
-
-
-=======
-    return torch.log(torch.special.expm1(y))
->>>>>>> 2650c6a3
